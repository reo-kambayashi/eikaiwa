--- conflicted
+++ resolved
@@ -20,7 +20,7 @@
 - **音声**: Web Speech API, Google Cloud Text-to-Speech
 - **パッケージ管理**: uv (Python), npm (JavaScript)
 
-<<<<<<< HEAD
+## Environment Variables
 
    Run this command from the project root so Python can locate the
    `backend` package. If you run it inside the `backend` directory, use:
@@ -29,11 +29,7 @@
    uvicorn main:app --reload
    ```
 
-## Environment Variables
-
-=======
 ## プロジェクト構造
->>>>>>> f330cb3d
 
 ```
 eikaiwa/
@@ -95,7 +91,6 @@
 
 ## セットアップ手順
 
-<<<<<<< HEAD
 ### 📋 事前準備
 
 #### Google認証情報のセットアップ
@@ -121,9 +116,6 @@
 ⚠️ **重要**: `backend/credentials.json`には機密情報が含まれるため、このファイルはGitリポジトリにコミットしないでください。
 
 ### 🐳 Docker Composeを使用した簡単セットアップ（推奨）
-=======
-### Docker Composeを使用した簡単セットアップ（推奨）
->>>>>>> f330cb3d
 
 最も簡単な方法でアプリケーションを起動できます：
 
